import re

from django import forms
from django.conf import settings
from django.core.urlresolvers import resolve, Resolver404
from django.utils.safestring import mark_safe

from models import Page, template_choices



class ReadonlyInput(forms.widgets.HiddenInput):
    is_hidden = False
    def __init__(self, attrs=None, model=None):
        super(ReadonlyInput, self).__init__(attrs)
        self.model = model
        
    def render(self, name, value, attrs=None):
        if self.model:
            text_value = self.model.objects.get(pk=value)
        else:
            text_value = value
        return mark_safe("<p>%s</p>%s" % (text_value, super(ReadonlyInput, self).render(name, value, attrs)))


class BlockForm(forms.Form):
	block_id = forms.CharField(widget=forms.HiddenInput)
	format = forms.CharField(widget=forms.HiddenInput)
	
	raw_content = forms.CharField(widget=forms.Textarea)


class ImageForm(forms.Form):
	image_id = forms.CharField(widget=forms.HiddenInput)
	redirect_to = forms.CharField(widget=forms.HiddenInput)
	
	description = forms.CharField(widget=forms.TextInput)
	file = forms.FileField()




URL_STRIP_REGEX = re.compile('[^A-z0-9\-_\/\.]')
URL_DASH_REGEX = re.compile('--+')
class PageForm(forms.ModelForm):
    template = forms.CharField(
        widget=forms.Select(choices=template_choices()),
        #help_text="Choose from Static Templates unless you're sure of what you're doing.",
        required=False
    )
    def __init__(self, *args, **kwargs):
        super(PageForm, self).__init__(*args, **kwargs)
        
        # just in case a template has been added/changed since last server restart
        self.fields['template'].widget.choices = template_choices()
                
        # if the page is rendered by an actual django url, make template and url read-only
        instance = kwargs.get('instance', None)
        if instance:
            try:
                resolve(instance.url)
            except Resolver404, e:
                # must be an admin-created page, rendered by the middleware
                pass
            else:
                # must be a django-created page, rendered by a urlconf
                self.fields['url'].widget = ReadonlyInput()
                self.fields['url'].help_text = ''
                self.fields['template'].widget = ReadonlyInput()
                #self.fields['template'].help_text = ''
        
    class Meta:
        model = Page
    
<<<<<<< HEAD
    def clean_url(self):
        url = URL_STRIP_REGEX.sub('', self.cleaned_data['url'].replace(' ', '-')).lower()
=======
    def clean(self):
        data = self.cleaned_data
        if not data.get('template', None) and data.get('url', None):
            try:
                resolve(data['url'])
            except Resolver404, e:
                self._errors['template'] = self.error_class(['This field is required for admin-created pages.'])
        
        # validate url/site uniqueness
        url = URL_STRIP_REGEX.sub('', data['url'].replace(' ', '-')).lower()
>>>>>>> c1407e48
        url = URL_DASH_REGEX.sub('-', url).strip('-')
        
        url = ("/%s" % (url.lstrip('/'))).replace('//', '/')
        
        if settings.APPEND_SLASH and url[-1] != '/':
            url = "%s/" % url
        
        site = data.get('site', self.instance and self.instance.site)
        site_pages = Page.objects.all()
        if site:
            site_pages = site_pages.filter(site=site)
        test_urls = [url.rstrip('/'), "%s/" % url.rstrip('/')]
        if site_pages.exclude(pk=self.instance and self.instance.pk).filter(url__in=test_urls):
            self._errors['url'] = self.error_class(['A page with this url already exists'])
        
        data['url'] = url
        
        return data
        



class PublicPageForm(PageForm):
    class Meta(PageForm.Meta):
        exclude = ['site',]
    
    
    <|MERGE_RESOLUTION|>--- conflicted
+++ resolved
@@ -72,10 +72,6 @@
     class Meta:
         model = Page
     
-<<<<<<< HEAD
-    def clean_url(self):
-        url = URL_STRIP_REGEX.sub('', self.cleaned_data['url'].replace(' ', '-')).lower()
-=======
     def clean(self):
         data = self.cleaned_data
         if not data.get('template', None) and data.get('url', None):
@@ -86,7 +82,6 @@
         
         # validate url/site uniqueness
         url = URL_STRIP_REGEX.sub('', data['url'].replace(' ', '-')).lower()
->>>>>>> c1407e48
         url = URL_DASH_REGEX.sub('-', url).strip('-')
         
         url = ("/%s" % (url.lstrip('/'))).replace('//', '/')
