import re, os

from django.http import HttpResponse, HttpResponseRedirect, HttpResponseNotAllowed, HttpResponseForbidden
from django.utils import simplejson
from django.contrib.auth.decorators import permission_required
from django.contrib.auth import logout as logout_request
from django.shortcuts import render_to_response, get_object_or_404
from django.template import RequestContext
from django.conf import settings
from django.contrib.contenttypes.models import ContentType
import settings as djangocms2000_settings
from utils import is_editing, page_is_authorised
from forms import PublicPageForm
from django.contrib.auth.views import login as auth_login

from django.contrib.auth.views import login as auth_login

try:
    from django.views.decorators.csrf import csrf_protect
except ImportError:
    def csrf_protect(func):
        return func

from forms import PublicPageForm
import settings as cms_settings
from utils import is_editing, page_is_authorised
from models import Block, Page, Image



def logout(request):
    logout_request(request)
    if 'from' in request.GET:
        return HttpResponseRedirect(request.GET['from'] or '/')
    else:
        return HttpResponseRedirect('/')
        

def login(request, *args, **kwargs):
    kwargs['template_name'] = 'cms/cms/login.html'
    return auth_login(request, *args, **kwargs)
        

    #(r'^login/$', '', {'template_name': 'cms/cms/login.html',}),




@permission_required("cms.change_page")
def savepage(request, page_pk=None):
    if not request.POST:
        return HttpResponseNotAllowed(['POST'])
    else:
        if page_pk:
            page = get_object_or_404(Page, pk=page_pk)
        else:
            page = None
        
        form = PublicPageForm(request.POST, instance=page, prefix=request.POST.get('prefix', None))
            
        if form.is_valid():
            saved_page = form.save()
            return HttpResponse(simplejson.dumps({
                'success': True,
                'url': saved_page.get_absolute_url(),
                'message': page and 'Page saved' or 'Page created... redirecting'
            }), mimetype='application/json')
        else:
            return HttpResponse(simplejson.dumps({
                'success': False,
                'errors': form.errors,
            }), mimetype='application/json')

    



@permission_required("cms.change_page")
def saveblock(request):
    if 'prefix' in request.POST:
        prefix = '%s-' % request.POST['prefix']
    else:
        prefix = ''
        
    block = Block.objects.get(
        pk=request.POST['%sblock_id' % (prefix)]
    )
    
    block.raw_content = request.POST['%sraw_content' % (prefix)]
    block.format = request.POST['%sformat' % (prefix)]
    block.save()

    return HttpResponse(simplejson.dumps({
        'compiled_content': block.get_filtered_content(request.POST.get('filters', '').split(',')),
        'raw_content': block.raw_content,
    }), mimetype='application/json')

    

    
@permission_required("cms.change_page")
def saveimage(request):
    #print request.POST
    image = Image.objects.get(
        pk=request.POST['image_id']
    )
    
    if 'delete' in request.POST:
        if image.file:
            image.file.delete()
        image.description = ""
    else:
        if 'file' in request.FILES:
            if image.file:
                image.file.delete()
            image.file.save(request.FILES['file'].name, request.FILES['file'])
        image.description = request.POST['description']
    
    image.save()

    return HttpResponseRedirect(request.POST['redirect_to'])
    
    

@csrf_protect
def render_page(request, url=None):
    if request.user.has_module_perms("cms") or \
       request.GET.get('cms_dummy_render', None) == cms_settings.SECRET_KEY:
        qs = Page.objects
    else:
        qs = Page.live
    
    if not url:
        url = request.path_info

    # don't try to render pages with no template (e.g. those who hold content for a
    # url resolved elsewhere in the project)
    qs = qs.exclude(template='')
    
<<<<<<< HEAD
    page = get_object_or_404(qs, url=url)
    
    if not page_is_authorised(request, page):
        if request.user.is_authenticated():
            return HttpResponseRedirect(cms_settings.PERMISSION_DENIED_URL + '?next=' + request.path_info)        
        else:
            return HttpResponseRedirect(cms_settings.LOGIN_URL + '?next=' + request.path_info)
    else:
        return render_to_response(
            page.template.replace("/%s/" % settings.TEMPLATE_DIRS[0], "", 1),
            {
                'page': page,
            },
            context_instance=RequestContext(request)
        )

=======
    page = get_object_or_404(qs, url=url, site=settings.SITE_ID)
    return render_to_response(
        page.template.replace("/%s/" % settings.TEMPLATE_DIRS[0], "", 1),
        {
            'page': page,
        },
        context_instance=RequestContext(request)
    )
>>>>>>> c1407e48
    
    
    
# used to initialise django admin tinymce
def page_admin_init(request):
    response = render_to_response(
        'cms/cms/page_admin_init.js',
        {
            'cms_settings': cms_settings,
        },
        context_instance=RequestContext(request)
    )
    response['Content-Type'] = 'application/javascript'
    return response

# populate the tinymce link list popup
def linklist(request):
    response = render_to_response(
        'cms/cms/linklist.js',
        {
            'page_list': Page.objects.all(),
        },
        context_instance=RequestContext(request)
    )
    response['Content-Type'] = 'application/javascript'
    return response




<|MERGE_RESOLUTION|>--- conflicted
+++ resolved
@@ -137,8 +137,7 @@
     # url resolved elsewhere in the project)
     qs = qs.exclude(template='')
     
-<<<<<<< HEAD
-    page = get_object_or_404(qs, url=url)
+    page = get_object_or_404(qs, url=url, site=settings.SITE_ID)
     
     if not page_is_authorised(request, page):
         if request.user.is_authenticated():
@@ -154,19 +153,7 @@
             context_instance=RequestContext(request)
         )
 
-=======
-    page = get_object_or_404(qs, url=url, site=settings.SITE_ID)
-    return render_to_response(
-        page.template.replace("/%s/" % settings.TEMPLATE_DIRS[0], "", 1),
-        {
-            'page': page,
-        },
-        context_instance=RequestContext(request)
-    )
->>>>>>> c1407e48
-    
-    
-    
+
 # used to initialise django admin tinymce
 def page_admin_init(request):
     response = render_to_response(
