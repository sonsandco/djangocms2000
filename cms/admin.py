from django import forms
from django.contrib import admin
from django.contrib.contenttypes import generic
from django.contrib.contenttypes.models import ContentType
from django.contrib.sites.models import Site
from django.core.urlresolvers import reverse_lazy
from django.utils.html import strip_tags
from django.utils.text import truncate_words

import settings as cms_settings
from forms import PageForm, ReadonlyInput
from models import Page, Block, Image



admin_js = (
    cms_settings.STATIC_URL + 'lib/jquery-1.4.2.min.js',
    cms_settings.STATIC_URL + 'tiny_mce/tiny_mce.js',
    cms_settings.STATIC_URL + 'tiny_mce/jquery.tinymce.js',
    cms_settings.STATIC_URL + 'js/page_admin.js',
    reverse_lazy('cms.views.page_admin_init'),
)
admin_css = {
    'all': (cms_settings.STATIC_URL + 'css/page_admin.css',),
}

class BlockForm(forms.ModelForm):
    class Meta:
        model = Block
    def __init__(self, *args, **kwargs):
        super(BlockForm, self).__init__(*args, **kwargs)

        # change the content widget based on the format of the block - a bit hacky but best we can do
        if 'instance' in kwargs:
            self.fields['content'].widget.attrs['class'] = "%s cms cms-%s" % (self.fields['content'].widget.attrs['class'], kwargs['instance'].format)
        
        required_cb = cms_settings.BLOCK_REQUIRED_CALLBACK
        if callable(required_cb) and 'instance' in kwargs:
            self.fields['content'].required = required_cb(kwargs['instance'])
        



class BlockInline(generic.GenericTabularInline):
    model = Block
    max_num = 0
    fields = ('content',)
    form = BlockForm




class ImageForm(forms.ModelForm):
    class Meta:
        model = Image
    def __init__(self, *args, **kwargs):
        super(ImageForm, self).__init__(*args, **kwargs)

        required_cb = cms_settings.IMAGE_REQUIRED_CALLBACK
        if callable(required_cb) and 'instance' in kwargs:
            self.fields['file'].required = required_cb(kwargs['instance'])
        


class ImageInline(generic.GenericTabularInline):
    model = Image
    max_num = 0
    exclude = ('label',)
    form = ImageForm

class CMSBaseAdmin(admin.ModelAdmin):
    inlines=[BlockInline,ImageInline,]
    list_display=['get_title',]
    save_on_top = True
    
    def get_title(self, obj):
        try:
            return strip_tags(obj.blocks.get(label="title").content)
        except Block.DoesNotExist:
            try:
                return strip_tags(obj.blocks.get(label="name").content)
            except Block.DoesNotExist:
                return obj.url
                
    class Media:
        js = admin_js
        css = admin_css
    class Meta:
        abstract=True

    
class PageAdmin(CMSBaseAdmin):
    list_display=['get_title', 'url', 'template', 'is_live', 'creation_date', 'view_on_site',]
    list_display_links=['get_title', 'url', ]

    list_filter=['site', 'template', 'is_live', 'creation_date',]
    
    def view_on_site(self, instance):
        return '<a href="%s" target="_blank">view page</a>' % (instance.get_absolute_url())
    view_on_site.allow_tags = True
    view_on_site.short_description = ' '
    
    
    search_fields = ['url', 'blocks__content', 'template',]
    form = PageForm
    exclude = []
    
    
if cms_settings.USE_SITES_FRAMEWORK:
    PageAdmin.list_display.append('site')
else:
    PageAdmin.exclude.append('site')
        
admin.site.register(Page, PageAdmin)




# Block/Image admin - restrict to just "site" blocks to avoid confusing the user
# Note - end users should only be given change permissions on these

class BlockFormSite(BlockForm):
    label = forms.CharField(widget=ReadonlyInput)

class BlockAdmin(admin.ModelAdmin):
    def queryset(self, request):
        '''TODO: this is a bit hacky, and might cause confusion - perhaps revisit?'''
        return Block.objects.filter(content_type=ContentType.objects.get_for_model(Site))

    form = BlockFormSite
    fields = ['label', 'content',]
    list_display = ['label_display', 'format', 'content_snippet',]
    search_fields = ['label', ]
<<<<<<< HEAD
    
    def label_display(self, obj):
        return obj.label.replace('-', ' ').replace('_', ' ').capitalize()
    label_display.short_description = 'label'
    label_display.admin_order_field = 'label'
    
    def content_snippet(self, obj):
        return truncate_words(strip_tags(obj.content), 10)
        
    class Media:
        js = admin_js
        css = admin_css
        
=======

    class Media:
        js = cms_settings.ADMIN_JS
        css = cms_settings.ADMIN_CSS

if cms_settings.USE_SITES_FRAMEWORK:
    BlockAdmin.list_display.append('content_object')

>>>>>>> 4e306a98
admin.site.register(Block, BlockAdmin)


class ImageFormSite(forms.ModelForm):
    class Meta:
        model = Image
    label = forms.CharField(widget=ReadonlyInput)

class ImageAdmin(admin.ModelAdmin):
    def queryset(self, request):
        if False and request.user.is_superuser:
            return Image.objects.all()
        else:
            return Image.objects.filter(content_type=ContentType.objects.get_for_model(Site))

    fields = ['label', 'file', 'description', ]
    list_display = ['label_display',]
    form = ImageFormSite
    search_fields = ['label', ]

if cms_settings.USE_SITES_FRAMEWORK:
    ImageAdmin.list_display.append('content_object')

admin.site.register(Image, ImageAdmin)<|MERGE_RESOLUTION|>--- conflicted
+++ resolved
@@ -131,7 +131,6 @@
     fields = ['label', 'content',]
     list_display = ['label_display', 'format', 'content_snippet',]
     search_fields = ['label', ]
-<<<<<<< HEAD
     
     def label_display(self, obj):
         return obj.label.replace('-', ' ').replace('_', ' ').capitalize()
@@ -144,17 +143,10 @@
     class Media:
         js = admin_js
         css = admin_css
-        
-=======
-
-    class Media:
-        js = cms_settings.ADMIN_JS
-        css = cms_settings.ADMIN_CSS
 
 if cms_settings.USE_SITES_FRAMEWORK:
     BlockAdmin.list_display.append('content_object')
 
->>>>>>> 4e306a98
 admin.site.register(Block, BlockAdmin)
 
 
