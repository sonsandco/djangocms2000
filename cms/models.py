from django.db import models
from django.conf import settings
from django.contrib.sites.models import Site
import re, os
from django.contrib.contenttypes.models import ContentType
from django.contrib.contenttypes import generic
#from custom_fields import RelativeFilePathField
from django.template.loader import get_template
from django import template
import markdown2, gfm, datetime
from django.utils.encoding import force_unicode
from django.utils.html import escape, strip_tags
from django.utils.text import truncate_words

#from custom_fields import TemplateChoiceField
from django.db.models.signals import class_prepared, post_save, pre_save
from django.utils.functional import curry
from django.test.client import Client

from fields import ConstrainedImageField
import settings as cms_settings
from decorators import cached


try:
    from audit import AuditTrail
except ImportError:
    class AuditTrail(object):
        def __init__(*args, **kwargs):
            pass

"""
from django.db.models.signals import post_init
from django.utils.functional import curry
"""

BLOCK_TYPE_CHOICES = (
    ('plain', 'Plain text'),
    ('markdown', 'Markdown'),
    ('html', 'HTML'),
)

class Block(models.Model):
    content_type = models.ForeignKey(ContentType)
    object_id = models.PositiveIntegerField()
    content_object = generic.GenericForeignKey('content_type', 'object_id')

    
    #page = models.ForeignKey(Page)
    label = models.CharField(max_length=255)
    format = models.CharField(max_length=10, choices=BLOCK_TYPE_CHOICES, default='', blank=False)
    raw_content = models.TextField("Content", blank=True, )
    compiled_content = models.TextField(blank=True, editable=False)
    

    history = AuditTrail(show_in_admin=False)
    
    def label_display(self):
        return self.label.replace('-', ' ').replace('_', ' ').capitalize()
    label_display.short_description = 'label'
    label_display.admin_order_field = 'label'
    
    def content_display(self):
        return truncate_words(strip_tags(self.compiled_content), 10)
    
    def __unicode__(self):
        return self.label
        #return "'%s' on %s" % (self.label, self.page.url)
    
    def save(self, *args, **kwargs):
        if self.format == 'markdown':
            if self.raw_content.strip():
                self.compiled_content = markdown2.markdown(gfm.gfm(force_unicode((self.raw_content)))).strip()
            else:
                self.compiled_content = ''
        else:
            self.compiled_content = self.raw_content
        super(Block, self).save(*args, **kwargs)    
    
    class Meta:
       ordering = ['id',]
    

class Image(models.Model):
    content_type = models.ForeignKey(ContentType)
    object_id = models.PositiveIntegerField()
    content_object = generic.GenericForeignKey('content_type', 'object_id')

    history = AuditTrail(show_in_admin=False)

    def label_display(self):
        return self.label.replace('-', ' ').replace('_', ' ').title()
    
    
    #page = models.ForeignKey(Page)
    label = models.CharField(max_length=255)
    file = ConstrainedImageField(upload_to=settings.UPLOAD_PATH, blank=True, max_dimensions=cms_settings.MAX_IMAGE_DIMENSIONS)
    description = models.CharField(max_length=255, blank=True)
    def __unicode__(self):
        return self.label
 
 
    # these can be expensive for large images so cache 'em
    def dimensions(self):
        key = '-'.join((cms_settings.CACHE_PREFIX, 'image_dimensions', self.file.url))
        @cached(key, 3600)
        def _work():
            return {
                'width': self.file.width,
                'height': self.file.height,
            }
        return _work()
    



TEMPLATE_DIR = settings.TEMPLATE_DIRS[0]

def get_templates_from_dir(dir, exclude=None):
    TEMPLATE_REGEX = re.compile('\.html$')
    templates = []
    for root, dirs, files in os.walk("%s/%s" % (TEMPLATE_DIR, dir)):
        for file in files:
            path = ("%s/%s" % (root.replace(TEMPLATE_DIR, ''), file)).strip('/')
            filename = path.replace(dir, '').strip('/')
            if TEMPLATE_REGEX.search(path) and (not exclude or not exclude.search(filename)):
                templates.append((path, filename))
    
    return templates

def template_choices():
    CMS_EXCLUDE_REGEX = re.compile('base\.html$|^cms/|\.inc\.html$')
    OTHER_EXCLUDE_REGEX = re.compile('(?:^404\.html|^500\.html|^base\.html|^admin|^cms/|base\.html$)')
    return (
        ('Static Templates', get_templates_from_dir("cms", CMS_EXCLUDE_REGEX)),
        ('Other Templates', get_templates_from_dir("", OTHER_EXCLUDE_REGEX)),
    )
    

<<<<<<< HEAD
def get_child_pages(parent_url, qs=None):
    return (qs or Page.objects).filter(url__iregex=r'^' + parent_url + '[^/]+/$')
    #return (qs or Page.objects).filter(url__iregex=r'^' + parent_url + '.+$')
=======
def get_child_pages(parent_uri, qs=None):
    return (qs or Page.live).filter(uri__iregex=r'^' + parent_uri + '[^/]+/$')
    #return (qs or Page.objects).filter(uri__iregex=r'^' + parent_uri + '.+$')
>>>>>>> 9df163e3


class _CMSAbstractBaseModel(models.Model):
    class Meta:
        abstract = True

    blocks = generic.GenericRelation(Block)
    images = generic.GenericRelation(Image)
        
    def get_title(self):
        try:
            return self.blocks.get(label="title").compiled_content
        except Block.DoesNotExist:
            try:
                return self.blocks.get(label="name").compiled_content
            except Block.DoesNotExist:
                return self.url

# add blocks on save via dummy render
def dummy_render(sender, **kwargs):
    if isinstance(kwargs['instance'], _CMSAbstractBaseModel):
        if getattr(kwargs['instance'], 'get_absolute_url', False):
            # dummy-render the object's absolute url to generate blocks
            c = Client()
            response = c.get(str(kwargs['instance'].get_absolute_url()), {'cms_dummy_render': cms_settings.SECRET_KEY}, HTTP_COOKIE='')   
post_save.connect(dummy_render)




class LivePageManager(models.Manager):
    def get_query_set(self):
        return super(LivePageManager, self).get_query_set().filter(is_live=True)



class Page(_CMSAbstractBaseModel):
    url = models.CharField(max_length=255, unique=True, verbose_name='URL', help_text='e.g. "/about/contact/"')
    template = models.CharField(max_length=255, default='')
    site = models.ForeignKey(Site, default=1)
    creation_date = models.DateTimeField(auto_now_add=True)
    is_live = models.BooleanField(default=True, help_text="If this is not checked, the page will only be visible to logged-in users.")
    
    objects = models.Manager()
    live = LivePageManager()
    
    class Meta:
        ordering = ('url',)
    
    history = AuditTrail(show_in_admin=False)
    
    
    def get_children(self, qs=None):
<<<<<<< HEAD
        return get_child_pages(self.url, qs)

=======
        return get_child_pages(self.uri, qs)
    
>>>>>>> 9df163e3

    def __unicode__(self):
        return self.url

    def get_absolute_url(self):
        return self.url

    def page_title(self):
        return self.get_title()


def page_pre(sender, **kwargs):
    if not kwargs['instance'].site:
        kwargs['instance'].site = Site.objects.all()[0]
        
    if kwargs['instance'].template:
        choices = []
        for group in template_choices():
            choices += [t[0] for t in group[1]]
            
        if not kwargs['instance'].template in choices:
            kwargs['instance'].template = choices[0]
    
pre_save.connect(page_pre, sender=Page)



class MenuItem(models.Model):
    page = models.OneToOneField(Page)
    text = models.CharField(max_length=255, blank=True, default="", help_text="If left blank, will use page title")
    title = models.CharField(max_length=255, blank=True, default="")
    sort = models.IntegerField(blank=True, default=0)
    
    class Meta:
        ordering = ('sort','id',)
    
    def get_text(self):
        return self.text or self.page.page_title()
    
    def __unicode__(self):
        return self.get_text()
    






"""
Abstract model for other apps that want to have related Blocks and Images
"""
class CMSBaseModel(_CMSAbstractBaseModel):

    
    BLOCK_LABELS = [] # list of tuples of the form ('name', 'format',), but will fall back if it's just a list of strings
    IMAGE_LABELS = [] # list of strings
    
    
    def __unicode__(self):
        return self.get_title()
    
    def _block_LABEL(self, label):
        return self.blocks.get(label=label).compiled_content
    
    
    
    class Meta:
        abstract = True

# add extra blocks on save (dummy rendering happens too since CMSBaseModel extends _CMSAbstractBaseModel)
def add_blocks(sender, **kwargs):
    if isinstance(kwargs['instance'], CMSBaseModel):
        for label_tuple in kwargs['instance'].BLOCK_LABELS:
            if isinstance(label_tuple, str):
                label_tuple = (label_tuple, None,)
            block, created = Block.objects.get_or_create(
                label=label_tuple[0],
                content_type=ContentType.objects.get_for_model(kwargs['instance']),
                object_id=kwargs['instance'].id
            )
            # only set the format if the block was just created, or it's blank, and if a format is defined
            if (not block.format or created) and label_tuple[1]:
                block.format = label_tuple[1]
                block.save()
            
        for label in kwargs['instance'].IMAGE_LABELS:
            Image.objects.get_or_create(
                label=label,
                content_type=ContentType.objects.get_for_model(kwargs['instance']),
                object_id=kwargs['instance'].id
            )
post_save.connect(add_blocks)


"""
Possible todo: If the base model has a field named _block_LABEL, 
save the block's value there as well via post_save?
"""


# Set up the accessor method for block content
def add_methods(sender, **kwargs):
    if issubclass(sender, CMSBaseModel):
        for label_tuple in sender.BLOCK_LABELS:
            setattr(sender, 'block_%s' % label_tuple[0],
                curry(sender._block_LABEL, label=label_tuple[0]))

# connect the add_accessor_methods function to the post_init signal
class_prepared.connect(add_methods)
<|MERGE_RESOLUTION|>--- conflicted
+++ resolved
@@ -137,15 +137,9 @@
     )
     
 
-<<<<<<< HEAD
 def get_child_pages(parent_url, qs=None):
-    return (qs or Page.objects).filter(url__iregex=r'^' + parent_url + '[^/]+/$')
+    return (qs or Page.live).filter(url__iregex=r'^' + parent_url + '[^/]+/$')
     #return (qs or Page.objects).filter(url__iregex=r'^' + parent_url + '.+$')
-=======
-def get_child_pages(parent_uri, qs=None):
-    return (qs or Page.live).filter(uri__iregex=r'^' + parent_uri + '[^/]+/$')
-    #return (qs or Page.objects).filter(uri__iregex=r'^' + parent_uri + '.+$')
->>>>>>> 9df163e3
 
 
 class _CMSAbstractBaseModel(models.Model):
@@ -199,13 +193,9 @@
     
     
     def get_children(self, qs=None):
-<<<<<<< HEAD
         return get_child_pages(self.url, qs)
-
-=======
         return get_child_pages(self.uri, qs)
-    
->>>>>>> 9df163e3
+
 
     def __unicode__(self):
         return self.url
