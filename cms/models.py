import re, os, sys, datetime

from django.db import models
from django.db.utils import IntegrityError
from django.conf import settings
from django.contrib.sites.models import Site
from django.contrib.contenttypes.models import ContentType
from django.contrib.contenttypes import generic
from django.core.cache import cache
from django.template.loader import get_template
from django import template
from django.utils.encoding import force_unicode
from django.utils.html import strip_tags
from django.utils.safestring import mark_safe
from django.db.models.signals import class_prepared, post_save, pre_save, m2m_changed
from django.utils.functional import curry
from django.test.client import Client

import settings as cms_settings
from utils import generate_cache_key


ATTR_REPLACE_CHARS = (
    ('&', '&amp;'),
    ('"', '&quot;'),
    ("'", '&#39;'),
    ('<', '&lt;'),
    ('>', '&gt;'),
)
class Block(models.Model):
    FORMAT_ATTR = 'attr'
    FORMAT_PLAIN = 'plain'
    FORMAT_HTML = 'html'
    FORMAT_CHOICES = (
        (FORMAT_ATTR, 'Attribute'),
        (FORMAT_PLAIN, 'Plain text'),
        (FORMAT_HTML, 'HTML'),
    )
    
    content_type = models.ForeignKey(ContentType)
    object_id = models.PositiveIntegerField()
    content_object = generic.GenericForeignKey('content_type', 'object_id')

    label = models.CharField(max_length=255)
    format = models.CharField(max_length=10, choices=FORMAT_CHOICES, default=FORMAT_PLAIN)
    content = models.TextField(blank=True, default='')
    
    def display_content(self):
        '''Returns content, marked safe if necessary'''
        if self.format == 'html':
            return mark_safe(self.content)
        elif self.format == 'attr':
            return reduce(lambda s, r: s.replace(*r), (self.content,) + ATTR_REPLACE_CHARS)
        else:
            return self.content
    
    def __unicode__(self):
        return self.label
    
    class Meta:
       ordering = ['id',]
       unique_together = ('content_type', 'object_id', 'label')
   

class Image(models.Model):
    content_type = models.ForeignKey(ContentType)
    object_id = models.PositiveIntegerField()
    content_object = generic.GenericForeignKey('content_type', 'object_id')

    def label_display(self):
        return self.label.replace('-', ' ').replace('_', ' ').title()
    
    
    #page = models.ForeignKey(Page)
    label = models.CharField(max_length=255)
    file = models.ImageField(upload_to=cms_settings.UPLOAD_PATH, blank=True)
    description = models.CharField(max_length=255, blank=True)
    def __unicode__(self):
        return self.label
 
 
    # TODO these can be expensive for large images so should be cached
    def dimensions(self):
        return {
            'width': self.file.width,
            'height': self.file.height,
        }
    
    class Meta:
       unique_together = ('content_type', 'object_id', 'label')
    

def clear_cache(sender, instance, **kwargs):
    key = generate_cache_key(instance._meta.module_name, instance.label,
                             related_object=instance.content_object)
    cache.delete(key)
post_save.connect(clear_cache, sender=Block)
post_save.connect(clear_cache, sender=Image)


TEMPLATE_DIR = settings.TEMPLATE_DIRS[0]

def get_templates_from_dir(dir, exclude=None):
    TEMPLATE_REGEX = re.compile('\.html$')
    templates = []
    for root, dirs, files in os.walk("%s/%s" % (TEMPLATE_DIR, dir)):
        for file in files:
            path = ("%s/%s" % (root.replace(TEMPLATE_DIR, ''), file)).strip('/')
            filename = path.replace(dir, '').strip('/')
            if TEMPLATE_REGEX.search(path) and (not exclude or not exclude.search(filename)):
                templates.append((path, filename))
    
    return templates


def template_choices():
    CMS_EXCLUDE_REGEX = re.compile('base\.html$|^cms/|\.inc\.html$')
    return [('', '---------')] + get_templates_from_dir("cms", CMS_EXCLUDE_REGEX)
    

def get_child_pages(parent_url, qs=None):
    if not parent_url.endswith('/'):
        parent_url += '/'
    return (qs or Page.live).filter(url__iregex=r'^' + parent_url + '[^/]+/?$')


class _CMSAbstractBaseModel(models.Model):
    class Meta:
        abstract = True
    
    blocks = generic.GenericRelation(Block)
    images = generic.GenericRelation(Image)
    
    def __unicode__(self):
        try:
            return self.blocks.exclude(content='').get(label='title').content
        except Block.DoesNotExist:
            return self.url
    
    def save(self, *args, **kwargs):
        dummy_render = kwargs.pop('dummy_render', True)
        
        super(_CMSAbstractBaseModel, self).save(*args, **kwargs)
        
        if dummy_render and self.pk and getattr(self, 'get_absolute_url', False):
            # dummy-render the object's absolute url to generate blocks

            # NOTE: This will naively attempt to render the page using the *current*  django Site
            # object, so if you're in the admin of one site editing pages on another, the dummy
            # render will silently fail
<<<<<<< HEAD
=======
            
            c = Client()
            response = c.get(unicode(kwargs['instance'].get_absolute_url()), {'cms_dummy_render': cms_settings.SECRET_KEY}, HTTP_COOKIE='')   
post_save.connect(dummy_render)

>>>>>>> ce2de6ca

            c = Client()
            site = Site.objects.get_current()
            response = c.get(str(self.get_absolute_url()),
                             {'cms_dummy_render': cms_settings.SECRET_KEY},
                             HTTP_COOKIE='',
                             HTTP_HOST=site.domain)   


class PageManager(models.Manager):
    def get_for_url(self, url):
    	current_site = Site.objects.get_current()
    	pages = Page.objects.filter(sites=current_site)
    	try:
        	page = pages.get(url=url)
        except Page.DoesNotExist:
        	page = Page(url=url)
        	# dummy rendering fails if there's no attached site
        	page.save(dummy_render=False)
        	page.sites.add(current_site)
        	page.save()
        return page


class LivePageManager(models.Manager):
    def get_query_set(self):
        return super(LivePageManager, self).get_query_set().filter(is_live=True)


class Page(_CMSAbstractBaseModel):
    url = models.CharField(max_length=255, verbose_name='URL', help_text='e.g. "/about/contact/"')
    template = models.CharField(max_length=255, default='')
    sites = models.ManyToManyField(Site, default=[settings.SITE_ID])
    creation_date = models.DateTimeField(auto_now_add=True)
    is_live = models.BooleanField(default=True, help_text="If this is not checked, the page will only be visible to logged-in users.")
    
    objects = PageManager()
    live = LivePageManager()
    
    class Meta:
        ordering = ('url',)
    
    def get_children(self, qs=None):
        return get_child_pages(self.url, qs)
    
    def get_absolute_url(self):
        return self.url

def page_sanity_check(sender, **kwargs):
    ''''Validate uniqueness of page url and sites - can't be a unique_together
        because sites is a ManyToMany field, and can't go in a model validate
        method because model validation occurs before m2m fields are saved'''
    
    page = kwargs['instance']
    if kwargs['action'] == 'pre_add':
        for site_id in kwargs['pk_set']:
            if Page.objects.filter(url=page.url, sites__id=site_id):
                raise IntegrityError('Sites and url must be unique.')
        
m2m_changed.connect(page_sanity_check, sender=Page.sites.through)


class CMSBaseModel(_CMSAbstractBaseModel):
    """Abstract model for other apps that want to have related Blocks and Images"""
    
    BLOCK_LABELS = [] # list of tuples of the form ('name', 'format',), but will fall back if it's just a list of strings
    IMAGE_LABELS = [] # list of strings
    
    class Meta:
        abstract = True


# add extra blocks on save (dummy rendering happens too since CMSBaseModel extends _CMSAbstractBaseModel)
def add_blocks(sender, **kwargs):
    if isinstance(kwargs['instance'], CMSBaseModel):
        for label_tuple in kwargs['instance'].BLOCK_LABELS:
            if isinstance(label_tuple, str):
                label_tuple = (label_tuple, None,)
            block, created = Block.objects.get_or_create(
                label=label_tuple[0],
                content_type=ContentType.objects.get_for_model(kwargs['instance']),
                object_id=kwargs['instance'].id
            )
            # only set the format if the block was just created, or it's blank, and if a format is defined
            if (not block.format or created) and label_tuple[1]:
                block.format = label_tuple[1]
                block.save()
            
        for label in kwargs['instance'].IMAGE_LABELS:
            Image.objects.get_or_create(
                label=label,
                content_type=ContentType.objects.get_for_model(kwargs['instance']),
                object_id=kwargs['instance'].id
            )
post_save.connect(add_blocks)
<|MERGE_RESOLUTION|>--- conflicted
+++ resolved
@@ -145,21 +145,13 @@
         if dummy_render and self.pk and getattr(self, 'get_absolute_url', False):
             # dummy-render the object's absolute url to generate blocks
 
-            # NOTE: This will naively attempt to render the page using the *current*  django Site
-            # object, so if you're in the admin of one site editing pages on another, the dummy
-            # render will silently fail
-<<<<<<< HEAD
-=======
+            # NOTE: This will naively attempt to render the page using the 
+            # *current*  django Site object, so if you're in the admin of one 
+            # site editing pages on another, the dummy render will silently fail
             
             c = Client()
-            response = c.get(unicode(kwargs['instance'].get_absolute_url()), {'cms_dummy_render': cms_settings.SECRET_KEY}, HTTP_COOKIE='')   
-post_save.connect(dummy_render)
-
->>>>>>> ce2de6ca
-
-            c = Client()
             site = Site.objects.get_current()
-            response = c.get(str(self.get_absolute_url()),
+            response = c.get(unicode(self.get_absolute_url()),
                              {'cms_dummy_render': cms_settings.SECRET_KEY},
                              HTTP_COOKIE='',
                              HTTP_HOST=site.domain)   
