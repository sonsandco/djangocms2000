--- conflicted
+++ resolved
@@ -233,12 +233,8 @@
     live = LivePageManager()
     
     class Meta:
-<<<<<<< HEAD
         ordering = ('sort_order', 'url',)
-=======
-        ordering = ('url',)
         unique_together = ('url', 'site')
->>>>>>> c1407e48
     
     history = AuditTrail(show_in_admin=False)
     
