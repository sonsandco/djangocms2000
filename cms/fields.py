from django.db.models.fields.files import ImageField
from django.db.models import signals


class ConstrainedImageField(ImageField):
    # image field that resizes if the file is too big
    def __init__(self, *args, **kwargs):
        self.max_dimensions = kwargs.pop('max_dimensions', None)
        super(ConstrainedImageField, self).__init__(*args, **kwargs)


    def _resize_image(self, filename, size):
        WIDTH, HEIGHT = 0, 1
        from PIL import Image, ImageOps
        img = Image.open(filename)
        if img.size[WIDTH] > size[WIDTH] or img.size[HEIGHT] > size[HEIGHT]:
            img.thumbnail((size[WIDTH], size[HEIGHT]), Image.ANTIALIAS)
            try:
                img.save(filename, optimize=1)
            except IOError:
                img.save(filename)


    def _constrain_image(self, instance=None, **kwargs):
        if getattr(instance, self.name) and self.max_dimensions:
            try:
                filename = getattr(instance, self.name).path
            except NotImplementedError:
                # must be using a backend that doesn't support absolute paths
                # TODO implement resizing for these backends, or fail loudly on application start?
                pass
            else:
                self._resize_image(filename, self.max_dimensions)


    def contribute_to_class(self, cls, name):
        super(ConstrainedImageField, self).contribute_to_class(cls, name)
        signals.post_save.connect(self._constrain_image, sender=cls)


<<<<<<< HEAD

    def south_field_triple(self):
        "Returns a suitable description of this field for South."
        # We'll just introspect the _actual_ field.
        from south.modelsinspector import introspector
        field_class = "django.db.models.fields.files.ImageField"
        args, kwargs = introspector(self)
        # That's our definition!
        return (field_class, args, kwargs)
=======
    def south_field_triple(self):
        """Returns a suitable description of this field for South."""
        # We'll just introspect the _actual_ field.
        from south.modelsinspector import introspector
        args, kwargs = introspector(ImageField)
        return ('django.db.models.fields.files.ImageField', args, kwargs)
>>>>>>> c08a46d6
<|MERGE_RESOLUTION|>--- conflicted
+++ resolved
@@ -38,7 +38,12 @@
         signals.post_save.connect(self._constrain_image, sender=cls)
 
 
-<<<<<<< HEAD
+    def south_field_triple(self):
+        """Returns a suitable description of this field for South."""
+        # We'll just introspect the _actual_ field.
+        from south.modelsinspector import introspector
+        args, kwargs = introspector(ImageField)
+        return ('django.db.models.fields.files.ImageField', args, kwargs)
 
     def south_field_triple(self):
         "Returns a suitable description of this field for South."
@@ -47,12 +52,4 @@
         field_class = "django.db.models.fields.files.ImageField"
         args, kwargs = introspector(self)
         # That's our definition!
-        return (field_class, args, kwargs)
-=======
-    def south_field_triple(self):
-        """Returns a suitable description of this field for South."""
-        # We'll just introspect the _actual_ field.
-        from south.modelsinspector import introspector
-        args, kwargs = introspector(ImageField)
-        return ('django.db.models.fields.files.ImageField', args, kwargs)
->>>>>>> c08a46d6
+        return (field_class, args, kwargs)